--- conflicted
+++ resolved
@@ -156,8 +156,6 @@
     def __len__(self) -> int:
         return len(self.image_files)
 
-<<<<<<< HEAD
-=======
     def __valid_file(self, f) -> bool:
         try:
             Image.open(f)
@@ -166,7 +164,6 @@
             print(f'WARNING: Unable to open file: {f}')
             return False
 
->>>>>>> 5b793feb
     # iterator returns images as PIL images and their index in the store
     def entries_iterator(self) -> Generator[Tuple[Image.Image, int], None, None]:
         for f in range(len(self)):
@@ -274,12 +271,9 @@
     def get_batch_count(self):
         return sum(len(b) // self.batch_size for b in self.bucket_data.values())
 
-<<<<<<< HEAD
-=======
     def get_bucket_info(self):
         return json.dumps({ "buckets": self.buckets, "bucket_ratios": self._bucket_ratios })
 
->>>>>>> 5b793feb
     def get_batch_iterator(self) -> Generator[Tuple[Tuple[int, int], List[int]], None, None]:
         """
         Generator that provides batches where the images in a batch fall on the same bucket
